<?php

/*
 * This file is part of SeAT
 *
 * Copyright (C) 2015 to 2022 Leon Jacobs
 *
 * This program is free software; you can redistribute it and/or modify
 * it under the terms of the GNU General Public License as published by
 * the Free Software Foundation; either version 2 of the License, or
 * (at your option) any later version.
 *
 * This program is distributed in the hope that it will be useful,
 * but WITHOUT ANY WARRANTY; without even the implied warranty of
 * MERCHANTABILITY or FITNESS FOR A PARTICULAR PURPOSE.  See the
 * GNU General Public License for more details.
 *
 * You should have received a copy of the GNU General Public License along
 * with this program; if not, write to the Free Software Foundation, Inc.,
 * 51 Franklin Street, Fifth Floor, Boston, MA 02110-1301 USA.
 */

namespace Seat\Eveapi\Jobs;

use Exception;
use Illuminate\Support\Facades\Cache;
use Illuminate\Support\Facades\Redis;
use Seat\Eseye\Exceptions\RequestFailedException;
use Seat\Eveapi\Exception\PermanentInvalidTokenException;
use Seat\Eveapi\Exception\TemporaryEsiOutageException;
use Seat\Eveapi\Exception\UnavailableEveServersException;
use Seat\Eveapi\Jobs\Middleware\CheckEsiRateLimit;
use Seat\Eveapi\Jobs\Middleware\CheckEsiRouteStatus;
use Seat\Eveapi\Jobs\Middleware\CheckServerStatus;
use Seat\Eveapi\Models\RefreshToken;
use Seat\Services\Contracts\EsiClient;
use Seat\Services\Contracts\EsiResponse;
use Seat\Services\Helpers\AnalyticsContainer;
use Seat\Services\Jobs\Analytics;
use Throwable;

/**
 * Class EsiBase.
 *
 * @package Seat\Eveapi\Jobs
 */
abstract class EsiBase extends AbstractJob
{
    /**
     * ANTI_RACE_DELAY prevents rapid job recycling with low queue depths.
     */
    const ANTI_RACE_DELAY = 10;

    /**
     * ACCESS_TOKEN_EXPIRY_DELAY forces lock release after 25m (as access token expiry is 20m).
     */
    const ACCESS_TOKEN_EXPIRY_DELAY = 25 * 60;

    const RATE_LIMIT = 80;

    const RATE_LIMIT_DURATION = 300;

    const RATE_LIMIT_KEY = 'esiratelimit';

    const PERMANENT_INVALID_TOKEN_MESSAGES = [
        'invalid_token: The refresh token is expired.',
        'invalid_token: The refresh token does not match the client specified.',
        'invalid_grant: Invalid refresh token. Character grant missing/expired.',
        'invalid_grant: Invalid refresh token. Unable to migrate grant.',
        'invalid_grant: Invalid refresh token. Token missing/expired.',
    ];

    /**
     * @var string By default, queue all ESI jobs on public queue.
     */
    public $queue = 'public';

    /**
     * @var int By default, retry all ESI jobs 3 times.
     */
    public $tries = 3;

    /**
     * The HTTP method used for the API Call.
     *
     * Eg: GET, POST, PUT, DELETE
     *
     * @var string
     */
    protected $method = '';

    /**
     * The ESI endpoint to call.
     *
     * Eg: /characters/{character_id}/
     *
     * @var string
     */
    protected $endpoint = '';

    /**
     * The endpoint version to use.
     *
     * Eg: v1, v4
     *
     * @var int
     */
    protected $version = '';

    /**
     * The SSO scope required to make the call.
     *
     * @var string
     */
    protected $scope = 'public';

    /**
     * The page to retrieve.
     *
     * Jobs that expect paged responses should have
     * this value set.
     *
     * @var int
     */
    protected $page = null;

    /**
     * The body to send along with the request.
     *
     * @var array
     */
    protected $request_body = [];

    /**
     * Any query string parameters that should be sent
     * with the request.
     *
     * @var array
     */
    protected $query_string = [];

    /**
     * @var \Seat\Eveapi\Models\RefreshToken
     */
    protected $token;

    /**
     * @var \Seat\Services\Contracts\EsiClient
     */
    protected EsiClient $esi;

    /**
     * @throws \Illuminate\Contracts\Container\BindingResolutionException
     */
    public function __construct()
    {
        // By default, queue all ESI jobs on public queue.
        $this->queue = 'public';

        // Attach an ESI Client.
        $this->esi = app()->make(EsiClient::class);
    }

    /**
     * @return array
     */
    public function middleware()
    {
        return [
            new CheckEsiRateLimit,
            new CheckServerStatus,
            new CheckEsiRouteStatus,
        ];
    }

    /**
     * {@inheritdoc}
     */
    public function tags(): array
    {
        $tags = parent::tags();

        if (is_null($this->token))
            $tags[] = 'public';

        return $tags;
    }

    /**
     * @return int
     */
    public function getRateLimitKeyTtl(): int
    {
        return Redis::ttl(Cache::getPrefix() . self::RATE_LIMIT_KEY);
    }

    /**
     * @return array
     */
    public function getRoles(): array
    {
        return $this->roles ?: [];
    }

    /**
     * @return \Seat\Eveapi\Models\RefreshToken|null
     */
    public function getToken(): ?RefreshToken
    {
        return $this->token;
    }

    /**
     * @return string
     */
    public function getScope(): string
    {
        return $this->scope ?: '';
    }

    /**
     * @return string
     */
    public function getEndpoint(): string
    {
        return $this->endpoint;
    }

    /**
     * @return \Illuminate\Support\Carbon
     */
    public function backoff()
    {
        return now()->addSeconds($this->attempts() * 300);
    }

    /**
     * @param  \Throwable  $exception
     *
     * @throws \Exception
     */
    public function failed(Throwable $exception)
    {
        parent::failed($exception);

        // used token is non longer valid, remove it from the system.
        if ($exception instanceof PermanentInvalidTokenException) {
            $this->token->delete();
        }

        // TQ server is not available, clear cache, so middleware will prevent to grant jobs to be processed.
        if ($exception instanceof UnavailableEveServersException) {
            cache()->remember('eve_db_status', 60, function () {
                return null;
            });
        }
    }

    /**
     * @param  int  $amount
     *
     * @throws \Psr\SimpleCache\InvalidArgumentException
     */
    public function incrementEsiRateLimit(int $amount = 1)
    {

        if ($this->getRateLimitKeyTtl() > 3) {

            cache()->increment(self::RATE_LIMIT_KEY, $amount);

        } else {

            cache()->set(self::RATE_LIMIT_KEY, $amount, carbon('now')
                ->addSeconds(self::RATE_LIMIT_DURATION));
        }
    }

    /**
     * @param  array  $path_values
     * @return \Seat\Services\Contracts\EsiResponse
     *
     * @throws \Seat\Eseye\Exceptions\RequestFailedException
     * @throws \Seat\Eveapi\Exception\PermanentInvalidTokenException
     * @throws \Seat\Eveapi\Exception\TemporaryEsiOutageException
     * @throws \Seat\Eveapi\Exception\UnavailableEveServersException
     * @throws \Throwable
     */
    public function retrieve(array $path_values = []): EsiResponse
    {
        $this->validateCall();

        $this->esi->setVersion($this->version);
        $this->esi->setBody($this->request_body);
        $this->esi->setQueryString($this->query_string);

        // Configure the page to get
        if (! is_null($this->page))
            $this->esi->page($this->page);

        // Generally, we want to bubble up exceptions all the way to the
        // callee. However, in the case of this worker class, we need to
        // try and be vigilant with tokens that may have expired. So for
        // those cases we wrap in a try/catch.
        try {
            if ($this->token) {
                $this->token = $this->token->fresh();

                $this->esi->setAuthentication($this->token);
            }

            $result = $this->esi->invoke($this->method, $this->endpoint, $path_values);

            // Update the refresh token we have stored in the database.
            $this->updateRefreshToken();

        } catch (RequestFailedException $exception) {
            $this->handleEsiFailedCall($exception);
        }

        // If this is a cached load, don't bother with any further
        // processing.
        if ($result->isFromCache())
            return $result;

        // Perform error checking
        $this->warning($result);

        return $result;
    }

    /**
     * Validates a call to ensure that a method and endpoint is set
     * in the job that is using this base class.
     *
     * @return void
     *
     * @throws \Exception
     */
    public function validateCall(): void
    {

        if (! in_array($this->method, ['get', 'post', 'put', 'patch', 'delete']))
            throw new Exception('Invalid HTTP method used');

        if (trim($this->endpoint) === '')
            throw new Exception('Empty endpoint used');

        // Enfore a version specification unless this is a 'meta' call.
        if (trim($this->version) === '' && ! in_array('meta', $this->tags()))
            throw new Exception('Version is empty');
    }

    /**
     * Logs warnings to the Eseye logger.
     *
     * These warnings will also cause analytics jobs to be
     * sent to allow for monitoring of endpoint changes.
     *
     * @param  \Seat\Services\Contracts\EsiResponse  $response
     */
    public function warning(EsiResponse $response): void
    {

        if (! is_null($response->getPagesCount()) && $this->page === null) {

            $this->esi->getLogger()->warning('Response contained pages but none was expected');

            dispatch(new Analytics((new AnalyticsContainer)
                ->set('type', 'endpoint_warning')
                ->set('ec', 'unexpected_page')
                ->set('el', $this->version)
                ->set('ev', $this->endpoint)))->onQueue('default');
        }

        if (! is_null($this->page) && $response->getPagesCount() === null) {

            $this->esi->getLogger()->warning('Expected a paged response but had none');

            dispatch(new Analytics((new AnalyticsContainer)
                ->set('type', 'endpoint_warning')
                ->set('ec', 'missing_pages')
                ->set('el', $this->version)
                ->set('ev', $this->endpoint)))->onQueue('default');
        }

        if ($response->hasHeader('warning')) {

            $this->esi->getLogger()->warning('A response contained a warning: ' .
                $response->getHeaderLine('warning'));

            dispatch(new Analytics((new AnalyticsContainer)
                ->set('type', 'generic_warning')
                ->set('ec', 'missing_pages')
                ->set('el', $this->endpoint)
<<<<<<< HEAD
                ->set('ev', $response->headers['Warning'])))->onQueue('default');
=======
                ->set('ev', $response->getHeader('Warning'))))->onQueue('default');
>>>>>>> b17010b9
        }
    }

    /**
     * Update the access_token last used in the job,
     * along with the expiry time.
     */
    public function updateRefreshToken(): void
    {

        tap($this->token, function ($token) {

            // If no API call was made, the client would have never
            // been instantiated and auth information never updated.
            if (is_null($token))
                return;

            if (! $this->esi->isAuthenticated())
                return;

            $last_auth = $this->esi->getAuthentication();

            if (! empty($last_auth->getRefreshToken()))
                $token->refresh_token = $last_auth->getRefreshToken();

            $token->token = $last_auth->getAccessToken() ?? '-';
            $token->expires_on = $last_auth->getExpiresOn();

            $token->save();
        });
    }

    /**
     * Check if there are any pages left in a response
     * based on the number of pages available and the
     * current page.
     *
     * @param  int|null  $pages
     * @return bool
     */
    public function nextPage(?int $pages): bool
    {

        if (is_null($pages) || $this->page >= $pages)
            return false;

        $this->page++;

        return true;
    }

    /**
     * @param  \Seat\Eseye\Exceptions\RequestFailedException  $exception
     *
     * @throws \Seat\Eseye\Exceptions\RequestFailedException
     * @throws \Seat\Eveapi\Exception\PermanentInvalidTokenException
     * @throws \Seat\Eveapi\Exception\TemporaryEsiOutageException
     * @throws \Seat\Eveapi\Exception\UnavailableEveServersException|\Psr\SimpleCache\InvalidArgumentException
     */
    private function handleEsiFailedCall(RequestFailedException $exception)
    {
        // increment ESI rate limit
        $this->incrementEsiRateLimit();

        $response = $exception->getEsiResponse();

        // Update the refresh token we have stored in the database.
        $this->updateRefreshToken();

        // in case SSO did odd stuff with generated token, falsify the expires date/time
        // so eseye library will renew the token on next call.
        if ($response->getErrorCode() == 403 && $response->error() == 'token expiry is too far in the future') {
            if ($this->token) {
                $this->token->expires_on = carbon()->subMinutes(10);
                $this->token->save();
            }

            throw new TemporaryEsiOutageException($response->error(), $response->getErrorCode(), $exception);
        }

        // If the token can't login and we get an HTTP 400 together with
        // and error message stating that this is an invalid_token, remove
        // the token from SeAT.
        if ($response->getErrorCode() == 400 && in_array($response->error(), self::PERMANENT_INVALID_TOKEN_MESSAGES))
            throw new PermanentInvalidTokenException($response->error(), $response->getErrorCode(), $exception);

        if (($response->getErrorCode() == 503 && $response->error() == 'The datasource tranquility is temporarily unavailable') ||
            ($response->getErrorCode() == 504 && $response->error() == 'Timeout contacting tranquility'))
            throw new UnavailableEveServersException($response->error(), $response->getErrorCode(), $exception);

        if ($response->getErrorCode() >= 500)
            throw new TemporaryEsiOutageException($response->error(), $response->getErrorCode(), $exception);

        // Rethrow the exception
        throw $exception;
    }
}<|MERGE_RESOLUTION|>--- conflicted
+++ resolved
@@ -392,11 +392,7 @@
                 ->set('type', 'generic_warning')
                 ->set('ec', 'missing_pages')
                 ->set('el', $this->endpoint)
-<<<<<<< HEAD
-                ->set('ev', $response->headers['Warning'])))->onQueue('default');
-=======
                 ->set('ev', $response->getHeader('Warning'))))->onQueue('default');
->>>>>>> b17010b9
         }
     }
 
