--- conflicted
+++ resolved
@@ -100,41 +100,10 @@
     {
         $region_id = setting('market_prices_region_id', true) ?: self::THE_FORGE;
 
-<<<<<<< HEAD
         while(count($this->type_ids) > 0) {
-            //don't go quite to the limit, maybe ccp_round() is involved somewhere along
+            // don't go quite to the limit, maybe ccp_round() is involved somewhere along
             Redis::throttle('market-history-throttle')->allow(self::ENDPOINT_RATE_LIMIT_CALLS)->every(self::ENDPOINT_RATE_LIMIT_WINDOW)->then(function () use ($region_id) {
                 $type_id = array_shift($this->type_ids);
-=======
-        foreach ($this->type_ids as $type_id) {
-
-            $this->query_string = [
-                'type_id' => $type_id,
-            ];
-
-            try {
-                // for each subsequent item, request ESI order stats using region in settings (The Forge is default).
-                $response = $this->retrieve([
-                    'region_id' => $region_id,
-                ]);
-
-                $prices = $response->getBody();
-
-                // search the more recent entry in returned history.
-                $price = collect($prices)->where('order_count', '>', 0)
-                    ->sortByDesc('date')
-                    ->first();
-
-                if (is_null($price)) {
-                    $price = (object) [
-                        'average'     => 0.0,
-                        'highest'     => 0.0,
-                        'lowest'      => 0.0,
-                        'order_count' => 0,
-                        'volume'      => 0,
-                    ];
-                }
->>>>>>> 66b8ddba
 
                 $this->query_string = [
                     'type_id' => $type_id,
@@ -142,11 +111,11 @@
 
                 try {
                     // for each subsequent item, request ESI order stats using region in settings (The Forge is default).
-                    $prices = $this->retrieve([
+                    $response = $this->retrieve([
                         'region_id' => $region_id,
                     ]);
-
-                    if ($prices->isCachedLoad() && Price::count() > 0) return;
+                  
+                    $prices = $response->getBody();
 
                     // search the more recent entry in returned history.
                     $price = collect($prices)->where('order_count', '>', 0)
