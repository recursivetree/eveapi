--- conflicted
+++ resolved
@@ -68,15 +68,12 @@
             $type_ids = $results->pluck('typeID')->toArray();
             $jobs->add((new History($type_ids))->setCurrentBatchCount($page)->setTotalBatchCount($batch_jobs_count));
         });
+      
+        $job->add(new Orders());
+        $job->add(new OrderAggregates());
 
-<<<<<<< HEAD
         PricesJob::withChain($jobs->toArray())->dispatch();
-=======
-        Orders::withChain([
-            new OrderAggregates(),
-        ])->dispatch();
 
         return $this::SUCCESS;
->>>>>>> b17010b9
     }
 }