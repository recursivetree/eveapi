<?php

/*
 * This file is part of SeAT
 *
 * Copyright (C) 2015 to 2022 Leon Jacobs
 *
 * This program is free software; you can redistribute it and/or modify
 * it under the terms of the GNU General Public License as published by
 * the Free Software Foundation; either version 2 of the License, or
 * (at your option) any later version.
 *
 * This program is distributed in the hope that it will be useful,
 * but WITHOUT ANY WARRANTY; without even the implied warranty of
 * MERCHANTABILITY or FITNESS FOR A PARTICULAR PURPOSE.  See the
 * GNU General Public License for more details.
 *
 * You should have received a copy of the GNU General Public License along
 * with this program; if not, write to the Free Software Foundation, Inc.,
 * 51 Franklin Street, Fifth Floor, Boston, MA 02110-1301 USA.
 */

namespace Seat\Eveapi\Traits;

use Seat\Eveapi\Models\Sde\MapDenormalize;

/**
 * Class Utils.
 *
 * @package Seat\Eveapi\Traits
 */
trait Utils
{
    /**
     * Finds the itemID (as mapID) and itemName (as mapName)
     * of the celestial closest to the x, y, z in a given
     * solar system.
     *
     * @param  int  $solar_system_id
     * @param  float  $x
     * @param  float  $y
     * @param  float  $z
     * @param  ?int  $group
     * @return array
     */
    public function find_nearest_celestial(int $solar_system_id, float $x, float $y, float $z, ?int $group = null): array
    {

        // Querying mapDenormalized with [1] we can see
        // the available different group types in the
        // table is basically:
        //
        //        groupID	typeName
        //        ------------------
        //        3	        Region
        //        4	        Constellation
        //        5	        Solar System
        //        6	        Sun
        //        7	        Planet
        //        8	        Moon
        //        9	        Asteroid Belt
        //        10        Stargate
        //        15        Caldari Logistics Station
        //        995       EVE Gate

        // For 'nearest to' resolution we will only be
        // matching coordinates in groups 6,7,8,9 and 10.

        // [1] select `invTypes`.`groupID`, `invTypes`.`typeName`,
        // `mapDenormalize`.`itemName` from `mapDenormalize`
        // join `invTypes` on `mapDenormalize`.`groupID` = `invTypes`.`groupID`
        // group by `invTypes`.`typeName` order by `mapDenormalize`.`groupID`;

        // The basic idea when determining the closest celestial
        // is to calculate the distance celestial to the x, y, z's
        // that we have. For that, we have to start with the max
        // possible distance.
        $closest_distance = PHP_INT_MAX;

        // As a response, we will return an array with
        // the closest ID and name from mapDenormalize.
        // The default response will be the system this
        // location is in.
        $response = [
            'map_id'   => $solar_system_id,
            'map_name' => 'Unknown',
        ];

<<<<<<< HEAD
        $searched_groups = [
            MapDenormalize::SUN,
            MapDenormalize::PLANET,
            MapDenormalize::MOON,
            MapDenormalize::BELT,
            MapDenormalize::STARGATE,
        ];

        if (! is_null($group))
            $searched_groups = [$group];

        $possible_celestials = MapDenormalize::where('solarSystemID', $solar_system_id)
            ->whereNotNull('itemName')
            ->where('x', '<>', '0.0')// Exclude the systems star.
            ->whereIn('groupID', $searched_groups)
            ->get();
=======
        // ensure provided system is an int32
        // otherwise, we know this can't be a "standard celestial".
        if ($solar_system_id <= 2147483647) {
>>>>>>> 66b8ddba

            $possible_celestials = MapDenormalize::where('solarSystemID', $solar_system_id)
                ->whereNotNull('itemName')
                ->where('x', '<>', '0.0')// Exclude the systems star.
                ->whereIn('groupID', [6, 7, 8, 9, 10])
                ->get();

<<<<<<< HEAD
            // See: http://math.stackexchange.com/a/42642
            $distance = sqrt(
                pow($x - $celestial->x, 2) + pow($y - $celestial->y, 2) + pow($z - $celestial->z, 2));
=======
            foreach ($possible_celestials as $celestial) {
>>>>>>> 66b8ddba

                // See: http://math.stackexchange.com/a/42642
                $distance = sqrt(
                    pow($x - $celestial->x, 2) + pow($y - $celestial->y, 2) + pow($z - $celestial->z, 2));

                // Are we there yet?
                if ($distance < $closest_distance) {

                    // Update the current closest distance
                    $closest_distance = $distance;

                    $response = [
                        'map_id' => $celestial->itemID,
                        'map_name' => $celestial->itemName,
                    ];
                }
            }
        }

        return $response;
    }
}<|MERGE_RESOLUTION|>--- conflicted
+++ resolved
@@ -50,7 +50,7 @@
         // the available different group types in the
         // table is basically:
         //
-        //        groupID	typeName
+        //        groupID |	typeName
         //        ------------------
         //        3	        Region
         //        4	        Constellation
@@ -86,7 +86,6 @@
             'map_name' => 'Unknown',
         ];
 
-<<<<<<< HEAD
         $searched_groups = [
             MapDenormalize::SUN,
             MapDenormalize::PLANET,
@@ -103,41 +102,23 @@
             ->where('x', '<>', '0.0')// Exclude the systems star.
             ->whereIn('groupID', $searched_groups)
             ->get();
-=======
-        // ensure provided system is an int32
-        // otherwise, we know this can't be a "standard celestial".
-        if ($solar_system_id <= 2147483647) {
->>>>>>> 66b8ddba
 
-            $possible_celestials = MapDenormalize::where('solarSystemID', $solar_system_id)
-                ->whereNotNull('itemName')
-                ->where('x', '<>', '0.0')// Exclude the systems star.
-                ->whereIn('groupID', [6, 7, 8, 9, 10])
-                ->get();
+        foreach ($possible_celestials as $celestial) {
 
-<<<<<<< HEAD
             // See: http://math.stackexchange.com/a/42642
             $distance = sqrt(
                 pow($x - $celestial->x, 2) + pow($y - $celestial->y, 2) + pow($z - $celestial->z, 2));
-=======
-            foreach ($possible_celestials as $celestial) {
->>>>>>> 66b8ddba
 
-                // See: http://math.stackexchange.com/a/42642
-                $distance = sqrt(
-                    pow($x - $celestial->x, 2) + pow($y - $celestial->y, 2) + pow($z - $celestial->z, 2));
+            // Are we there yet?
+            if ($distance < $closest_distance) {
 
-                // Are we there yet?
-                if ($distance < $closest_distance) {
+                // Update the current closest distance
+                $closest_distance = $distance;
 
-                    // Update the current closest distance
-                    $closest_distance = $distance;
-
-                    $response = [
-                        'map_id' => $celestial->itemID,
-                        'map_name' => $celestial->itemName,
-                    ];
-                }
+                $response = [
+                    'map_id' => $celestial->itemID,
+                    'map_name' => $celestial->itemName,
+                ];
             }
         }
 
